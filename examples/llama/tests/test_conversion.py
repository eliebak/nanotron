--- conflicted
+++ resolved
@@ -1,9 +1,6 @@
 # ruff: noqa: E402
 import json
-<<<<<<< HEAD
 from pathlib import Path
-=======
->>>>>>> d5897e57
 
 import pytest
 import torch
@@ -19,21 +16,12 @@
 from nanotron.parallel import ParallelContext
 
 from examples.llama.convert_hf_to_nanotron import convert_checkpoint_and_save as convert_hf_to_nt_and_save
-<<<<<<< HEAD
 from examples.llama.convert_nanotron_to_hf import convert_checkpoint_and_save as convert_nt_to_hf_and_save
 from examples.llama.convert_hf_to_nanotron import convert_hf_to_nt
 from examples.llama.convert_nanotron_to_hf import convert_nt_to_hf, get_hf_config
 from examples.llama.convert_weights import load_nanotron_model
 from tests.helpers.context import TestContext
 from tests.helpers.utils import init_distributed
-=======
-from examples.llama.convert_hf_to_nanotron import convert_hf_to_nt
-from examples.llama.convert_nanotron_to_hf import convert_checkpoint_and_save as convert_nt_to_hf_and_save
-from examples.llama.convert_nanotron_to_hf import convert_nt_to_hf, get_hf_config
-from examples.llama.convert_weights import load_nanotron_model, make_parallel_config
-from tests.helpers.context import TestContext
-from tests.helpers.utils import init_distributed, rerun_if_address_is_in_use
->>>>>>> d5897e57
 
 CONFIG = NanotronLlamaConfig(
     **{
@@ -65,8 +53,7 @@
 
 
 def create_nanotron_model(pp: int = 1, tp: int = 1, dp: int = 1) -> LlamaForTraining:
-    parallel_config = make_parallel_config(dp, pp, tp)
-    return load_nanotron_model(parallel_config, CONFIG, torch.device("cuda"), torch.bfloat16)
+    return load_nanotron_model(pp, tp, dp, CONFIG, torch.device("cuda"), torch.bfloat16)
 
 
 def create_huggingface_model() -> LlamaForCausalLM:
@@ -142,58 +129,6 @@
     init_distributed(tp=1, dp=1, pp=1)(_test_hf_to_nt)(input_ids=input_ids)
 
 
-def _test_hf_to_nt_with_files(parallel_context: ParallelContext, input_ids: torch.Tensor, test_context: TestContext):
-    # Create and save hf model.
-    model_hf = create_huggingface_model()
-    root = test_context.get_auto_remove_tmp_dir()
-    nt_path = root / "nanotron"
-    hf_path = root / "hf"
-    model_hf.save_pretrained(hf_path)
-    logits_hf = model_hf(input_ids).logits
-    del model_hf
-    # Perform conversion.
-    convert_hf_to_nt_and_save(hf_path, nt_path)
-    # Load nanotron and get logits.
-    input_mask = torch.ones_like(input_ids)
-    model_nt = load_nanotron_model(checkpoint_path=nt_path)
-    logits_nt = model_nt.model(input_ids, input_mask).permute(1, 0, 2)
-    assert logits_nt.size() == logits_hf.size()
-    assert torch.allclose(logits_nt, logits_hf, atol=ATOL)
-
-
-def test_hf_to_nt_with_files(input_ids: torch.Tensor):
-    init_distributed(tp=1, dp=1, pp=1)(_test_hf_to_nt_with_files)(input_ids=input_ids, test_context=TestContext())
-
-
-def _test_composed_conversion(parallel_context: ParallelContext):
-    # Get HF statedict.
-    model_hf = create_huggingface_model()
-    hf_sd = {key: val.clone() for key, val in model_hf.state_dict().items()}
-    # Convert once to nanotron, save its statedict.
-    model_nt = create_nanotron_model()
-    convert_hf_to_nt(model_hf, model_nt, CONFIG)
-    nt_sd = {key: val.clone() for key, val in model_nt.state_dict().items()}
-    # Convert back to HF, compare statedicts.
-    del model_hf
-    model_hf = create_huggingface_model()
-    convert_nt_to_hf(model_nt, model_hf, CONFIG)
-    hf_sd_new = model_hf.state_dict()
-    assert set(hf_sd_new) == set(hf_sd)
-    assert all(torch.all(hf_sd[key] == hf_sd_new[key]) for key in hf_sd_new)
-    # Convert to nanotron one more time, compare statedicts.
-    del model_nt
-    model_nt = create_nanotron_model()
-    convert_hf_to_nt(model_hf, model_nt, CONFIG)
-    nt_sd_new = model_nt.state_dict()
-    assert set(nt_sd_new) == set(nt_sd)
-    assert all(torch.all(nt_sd[key] == nt_sd_new[key]) for key in nt_sd_new)
-
-
-def test_composed_conversion():
-    init_distributed(tp=1, dp=1, pp=1)(_test_composed_conversion)()
-
-
-<<<<<<< HEAD
 def _save_parallel_nanotron(parallel_context: ParallelContext, input_ids: torch.Tensor, nt_path: Path):
     # Create and save a parallel model.
     model_nt = create_nanotron_model(tp=parallel_context.tensor_parallel_size, pp=parallel_context.pipeline_parallel_size)
@@ -245,20 +180,4 @@
     logits_nt = torch.load(nt_path/"logits.pt")
     logits_hf = torch.load(hf_path/"logits.pt")
     assert logits_nt.size() == logits_hf.size()
-    assert torch.allclose(logits_nt, logits_hf, atol=ATOL), torch.mean(torch.abs(logits_nt - logits_hf))
-=======
-def _test_tensor_parallel_conversion(parallel_context: ParallelContext):
-    model_nt = create_nanotron_model(tp=2)
-    model_hf = create_huggingface_model()
-    convert_nt_to_hf(model_nt, model_hf, CONFIG)
-    input_mask = torch.ones_like(input_ids)
-    logits_nt = model_nt.model(input_ids, input_mask).permute(1, 0, 2)
-    logits_hf = model_hf(input_ids).logits
-    assert logits_nt.size() == logits_hf.size()
-    assert torch.allclose(logits_nt, logits_hf, atol=ATOL), torch.mean(torch.abs(logits_nt - logits_hf))
-
-
-@rerun_if_address_is_in_use()
-def test_tensor_parallel_conversion():
-    init_distributed(tp=2, dp=1, pp=1)(_test_tensor_parallel_conversion)()
->>>>>>> d5897e57
+    assert torch.allclose(logits_nt, logits_hf, atol=ATOL), torch.mean(torch.abs(logits_nt - logits_hf))