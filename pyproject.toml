[project]
name = "nanotron"
version = "0.4"
description = "Minimalistic Large Language Model Training and Finetuning"
authors = [
    {name = "Nouamane Tazi", email="nouamane@huggingface.co"},
    {name = "Thomas Wang", email="thomas.wang@huggingface.co"},
    {name = "Kunhao Zheng", email="kunhao@huggingface.co"},
    {name = "Thomas Wolf", email="thomas@huggingface.co"},
]
readme = "README.md"
requires-python = "~=3.10"
classifiers = [
    "Topic :: Software Development"
]
dependencies = [
    "torch>=1.13.1",
    "pyyaml",
    "numpy",
    "packaging",
    "safetensors",
    "dacite",
    "tqdm",
    "datasets",
]

[tool.setuptools.packages.find]
where = ["src"]  # list of folders that contain the packages (["."] by default)

[tool.ruff]
line-length = 119
ignore = ["C901","E501"] # E501 ignores length violation handled by black
select = ["C","E","F","I","W"]
ignore-init-module-imports = true

[project.optional-dependencies]
dev = [
    "pre-commit",
    "pylint"
]

test = [
    "pytest",
    "pytest-xdist"
]

fast-modeling = [
    "flash-attn>=2.5.0",
]

nanosets = [
     "transformers",
     "datatrove[io,processing]@git+https://github.com/huggingface/datatrove",
     "numba",
]

s3 = [
    "boto3",
    "s3fs",
    "s5cmd",
]

<<<<<<< HEAD
lighteval = [
    "lighteval@git+https://github.com/eliebak/lighteval.git@current-nanotron",
]

=======
>>>>>>> 97c13b0d
[build-system]
requires = [
    "setuptools",
]

[pytest]
norecursedirs="tests/helpers"<|MERGE_RESOLUTION|>--- conflicted
+++ resolved
@@ -60,13 +60,9 @@
     "s5cmd",
 ]
 
-<<<<<<< HEAD
 lighteval = [
     "lighteval@git+https://github.com/eliebak/lighteval.git@current-nanotron",
 ]
-
-=======
->>>>>>> 97c13b0d
 [build-system]
 requires = [
     "setuptools",
